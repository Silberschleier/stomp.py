--- conflicted
+++ resolved
@@ -666,11 +666,7 @@
                     #
                     # Validate server cert
                     #
-<<<<<<< HEAD
-                    if need_ssl and ssl_params['cert_validator']: 
-=======
                     if need_ssl and ssl_params['cert_validator']:
->>>>>>> 8b366fdd
                         cert = self.socket.getpeercert()
                         (ok, errmsg) = apply(ssl_params['cert_validator'], (cert, host_and_port[0]))
                         if not ok:
