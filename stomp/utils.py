--- conflicted
+++ resolved
@@ -2,16 +2,7 @@
 import socket
 import threading
 
-<<<<<<< HEAD
-try:
-    import hashlib
-except ImportError:
-    import md5 as hashlib
-
-from stomp.backward import NULL, decode
-=======
-from stomp.backward import NULL
->>>>>>> 5593996b
+from stomp.backward import decode, NULL
 
 ##@namespace stomp.utils
 # General utilities.
